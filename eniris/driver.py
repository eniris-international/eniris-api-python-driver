#!/usr/bin/python
from typing import Callable, Optional
import datetime
import logging
import time
import math
from threading import RLock
from http import HTTPStatus

import requests

DEFAULT_RETRY_CODES: "set[HTTPStatus|int]" = set(
    [
        HTTPStatus.TOO_MANY_REQUESTS,
        HTTPStatus.INTERNAL_SERVER_ERROR,
        HTTPStatus.SERVICE_UNAVAILABLE,
    ]
)


class AuthenticationFailure(Exception):
    "Raised when failing to authentiate to the Insights API"


<<<<<<< HEAD
def printKwargs(kwargs: dict, maxChars: int = 256):
    res = ""
    for k, v in kwargs:
        res += f"{k}={v}, "
=======
def printKwargs(kwargs:dict, maxChars:int=256):
    res = ''
    for k, v in kwargs.items():
        res += f'{k}={v}, '
>>>>>>> 0c13370b
    if len(res) >= 2:
        res = res[-2:]
    if len(res) > maxChars:
        res = res[:maxChars] + "..."
    return res


def retryRequest(
    requestsFunction: Callable,
    path: str,
    authorizationHeaderFunction: "Callable|None" = None,
    maximumRetries: int = 4,
    initialRetryDelayS: int = 1,
    maximumRetryDelayS: int = 60,
    retryStatusCodes: "Optional[set[int|HTTPStatus]]" = None,
    retryNr: int = 0,
    **req_function_kwargs,
) -> requests.Response:
    """Execute the given requests_function with the provided req_function_kwargs
    keyword arguments. If the function fails, it will try again until the amount
    of retries has exceeded.

    Args:
        requestsFunction (Callable): Requests function to use. Can be \
          requests.session.get, requests.session.post, requests.session.put \
          or requests.session.delete
        path (str): Url to use with the requests function
        authorizationHeaderFunction (Callable, optional): A function returning a valid \
          authorization header, if None no authorization header is attached to the \
          request. Defaults to None
        maximumRetries (int, optional): How many times to try again in case of a \
          failure. Defaults to 4
        initialRetryDelayS (int, optional): The initial delay between successive \
          retries in seconds. Defaults to 1
        maximumRetryDelayS (int, optional): The maximum delay between successive \
          retries in seconds. Defaults to 60
        retryStatusCodes (set[int], optional): A set of all response code for which \
          a retry attempt must be made. Defaults to {429, 500, 503}
        retryNr (int, optional): How often the call has been tried already. \
          Defaults to 0
        req_function_kwargs (dict): Keyword arguments for the requests_function.

    Returns:
        requests.Response: HTTP response
    """
    retryStatusCodes = (
        DEFAULT_RETRY_CODES if retryStatusCodes is None else retryStatusCodes
    )
    resp: "requests.Response|Exception"
    try:
        headers: "dict[str, str]" = req_function_kwargs.get("headers", {})
        if authorizationHeaderFunction is not None:
            headers["Authorization"] = authorizationHeaderFunction()
        req_function_kwargs["headers"] = headers
        resp = requestsFunction(path, **req_function_kwargs)
    except requests.Timeout as ex:
        resp = ex
    except requests.ConnectionError as ex:
        resp = ex
    if isinstance(resp, Exception):
        if retryNr + 1 <= maximumRetries:
            respText = str(resp).replace("\n", "\\n ").replace("\r", "\\r ")
            logging.warning(
                "Retrying request after exception: {respText}. "
                f"API call: requests.{requestsFunction.__name__}({path}, {printKwargs(req_function_kwargs)})"
            )
            time.sleep(min(initialRetryDelayS * 2**retryNr, maximumRetryDelayS))
            resp = retryRequest(
                requestsFunction,
                path,
                authorizationHeaderFunction,
                maximumRetries,
                initialRetryDelayS,
                maximumRetryDelayS,
                retryStatusCodes,
                retryNr + 1,
                **req_function_kwargs,
            )
        else:
            raise resp
    elif resp.status_code in retryStatusCodes and retryNr + 1 <= maximumRetries:
        respText = resp.text.replace("\n", "\\n ").replace("\r", "\\r ")
        logging.warning(
            f"Retrying request after response with status code {resp.status_code} "
            f"({HTTPStatus(resp.status_code).phrase}): {respText}. "
            f"API call: requests.{requestsFunction.__name__}({path}, {printKwargs(req_function_kwargs)})"
        )
        try:
            propRetryTimeS = float(resp.headers.get("retry-after"))
            if not math.isfinite(propRetryTimeS):
                raise ValueError(f"Invalid 'retry-after' header: {propRetryTimeS}")
            time.sleep(max(initialRetryDelayS, min(propRetryTimeS, maximumRetryDelayS)))
        except ValueError:
            time.sleep(min(initialRetryDelayS * 2**retryNr, maximumRetryDelayS))
        resp = retryRequest(
            requestsFunction,
            path,
            authorizationHeaderFunction,
            maximumRetries,
            initialRetryDelayS,
            maximumRetryDelayS,
            retryStatusCodes,
            retryNr + 1,
            **req_function_kwargs,
        )
    return resp


REFRESHTOKEN_LIFETIME_DURATION_S = 13 * 24 * 60 * 60
REFRESHTOKEN_FRESHNESS_DURATION_S = 7 * 24 * 60 * 60


class ApiDriver:
    """An easy thread-save interface to interact with the API, with get, post, put and
    delete methods in the style of the requests library
    (see: https://docs.python-requests.org/en/master/)"""

    def __init__(
        self,
        username: str,
        password: str,
        authUrl: str = "https://authentication.eniris.be",
        apiUrl: str = "https://api.eniris.be",
        timeoutS: int = 60,
        maximumRetries: int = 4,
        initialRetryDelayS: int = 1,
        maximumRetryDelayS: int = 60,
        retryStatusCodes: "Optional[set[int|HTTPStatus]]" = None,
        session: "Optional[requests.Session]" = None,
    ):
        """Constructor. You must specify at least a username and password

        Args:
            username (str, optional): Insights username
            password (str, optional): Insights password of the user
            authUrl (str, optional): Url of authentication endpoint. Defaults to \
              https://authentication.eniris.be
            apiUrl (str, optional): Url of api endpoint. Defaults to \
              https://api.eniris.be Use https://neodata-ingress.eniris.be/v1/telemetry \
              when writing telemetry
            timeoutS (int, optional): API timeout in seconds. Defaults to 60
            maximumRetries (int, optional): How many times to try again in case of a \
              failure. Defaults to 4
            initialRetryDelayS (int, optional): The initial delay between successive \
              retries in seconds. Defaults to 1
            maximumRetryDelayS (int, optional): The maximum delay between successive \
              retries in seconds. Defaults to 60
            retryStatusCodes (set[int], optional): A set of all response code for \
              which a retry attempt must be made. Defaults to {429, 500, 503}
            session (requests.Session, optional): A session object to use for all API \
              calls. If None, a requests.Session without extra options is created. \
              Defaults to None
        """
        self.username = username
        self.password = password
        self.authUrl = authUrl
        self.apiUrl = apiUrl
        self.timeoutS = timeoutS
        self.maximumRetries = maximumRetries
        self.initialRetryDelayS = initialRetryDelayS
        self.maximumRetryDelayS = maximumRetryDelayS
        self.retryStatusCodes: "set[int|HTTPStatus]" = (
            DEFAULT_RETRY_CODES if retryStatusCodes is None else retryStatusCodes
        )
        self.refreshTokenLock = RLock()
        self.refreshDtAndToken = None
        self.accessTokenLock = RLock()
        self.accessDtAndToken = None
        self.session = requests.Session() if session is None else session

    def refreshtoken(self):
        """Get a refresh token to authenticate with the API

        Returns:
            string: A refresh token of the format `Bearer token`
        """
        with self.refreshTokenLock:
            currentDt = datetime.datetime.now()
            if (
                self.refreshDtAndToken is None
                or (currentDt - self.refreshDtAndToken[0]).total_seconds()
                > REFRESHTOKEN_LIFETIME_DURATION_S
            ):  # 13 days
                data = {"username": self.username, "password": self.password}
                try:
                    resp = retryRequest(
                        self.session.post,
                        f"{self.authUrl}/auth/login",
                        json=data,
                        timeout=self.timeoutS,
                        maximumRetries=self.maximumRetries,
                        initialRetryDelayS=self.initialRetryDelayS,
                        maximumRetryDelayS=self.maximumRetryDelayS,
                        retryStatusCodes=self.retryStatusCodes,
                    )
                    if resp.status_code != 200:
                        raise AuthenticationFailure(f"Unable to login: {resp.text}")
                except requests.Timeout as ex:
                    raise AuthenticationFailure(
                        "Unable to login: the API did not respond in time"
                    ) from ex
                self.refreshDtAndToken = (currentDt, resp.text)
            elif (
                currentDt - self.refreshDtAndToken[0]
            ).total_seconds() > REFRESHTOKEN_FRESHNESS_DURATION_S:
                try:
                    # No retries here, since this is not critical...
                    resp = self.session.get(
                        f"{self.authUrl}/auth/refreshtoken",
                        headers={
                            "Authorization": f"Bearer {self.refreshDtAndToken[1]}"
                        },
                        timeout=self.timeoutS,
                    )
                    if resp.status_code == 200:
                        self.refreshDtAndToken = (currentDt, resp.text)
                    else:
                        # Not the biggest problem, sice the refresh token will still be
                        # valid for a while, but we should log an exception
                        logging.warning(
                            f"Unable to renew the refresh token: {resp.text}"
                        )
                except requests.Timeout:
                    # Not the biggest problem, sice the refresh token will still be
                    # valid for a while, but we should log an exception
                    logging.warning(
                        "Unable to renew the refresh token: "
                        "the API did not respond in time"
                    )
            return f"Bearer {self.refreshDtAndToken[1]}"

    def accesstoken(self):
        """Get an access token to authenticate with the API

        Returns:
            string: An access token of the format `Bearer token`
        """
        with self.accessTokenLock:
            currentDt = datetime.datetime.now()
            if (
                self.accessDtAndToken is None
                or (currentDt - self.accessDtAndToken[0]).total_seconds() > 2 * 60
            ):  # 2 minutes
                try:
                    resp = retryRequest(
                        self.session.get,
                        f"{self.authUrl}/auth/accesstoken",
                        authorizationHeaderFunction=self.refreshtoken,
                        timeout=self.timeoutS,
                        maximumRetries=self.maximumRetries,
                        initialRetryDelayS=self.initialRetryDelayS,
                        maximumRetryDelayS=self.maximumRetryDelayS,
                        retryStatusCodes=self.retryStatusCodes,
                    )
                    if resp.status_code != 200:
                        raise AuthenticationFailure(
                            f"Unable to collect an access token: {resp.text}"
                        )
                except requests.Timeout as ex:
                    raise AuthenticationFailure(
                        "Unable to collect an access token: "
                        "the API did not respond in time"
                    ) from ex
                self.accessDtAndToken = (currentDt, resp.text)
            return f"Bearer {self.accessDtAndToken[1]}"

    def close(self):
        """Log out from the API"""
        currentDt = datetime.datetime.now()
        if (
            self.refreshDtAndToken is None
            or (currentDt - self.refreshDtAndToken[0]).total_seconds()
            > 14 * 24 * 60 * 60
        ):  # 14 days
            # The refresh token did already expire, there is no reason to log out
            return
        try:
            resp = retryRequest(
                self.session.post,
                f"{self.authUrl}/auth/logout",
                authorizationHeaderFunction=self.refreshtoken,
                timeout=self.timeoutS,
                maximumRetries=self.maximumRetries,
                initialRetryDelayS=self.initialRetryDelayS,
                maximumRetryDelayS=self.maximumRetryDelayS,
                retryStatusCodes=self.retryStatusCodes,
            )
            if resp.status_code in (204, 401):
                # The refresh token was either succesfully added to the deny list,
                # or it was already invalid
                self.refreshDtAndToken = None
                self.accessDtAndToken = None
            else:
                raise AuthenticationFailure(f"Unable to logout: {resp.text}")
        except requests.Timeout as ex:
            raise AuthenticationFailure(
                "Unable to logout: the API did not respond in time"
            ) from ex

    def get(self, path: str, params=None, **kwargs) -> requests.Response:
        """API GET call

        Args:
            path (str): Path relative to the apiUrl or a full url
            params (dict, optional): URL parameters. Defaults to None.

        Returns:
            requests.Response: API call response
        """
        path = (
            path
            if path.startswith("http://") or path.startswith("https://")
            else f"{self.apiUrl}{path}"
        )
        return retryRequest(
            self.session.get,
            path,
            params=params,
            authorizationHeaderFunction=self.accesstoken,
            timeout=self.timeoutS,
            maximumRetries=self.maximumRetries,
            initialRetryDelayS=self.initialRetryDelayS,
            maximumRetryDelayS=self.maximumRetryDelayS,
            retryStatusCodes=self.retryStatusCodes,
            **kwargs,
        )

    def post(
        self, path: str, json=None, params=None, data=None, **kwargs
    ) -> requests.Response:
        """API POST call()

        Args:
            path (str): Path relative to the apiUrl or a full url
            json (dict, optional): JSON body. Defaults to None.
            params (dict, optional): URL parameters. Defaults to None.

        Returns:
            requests.Response: API call response
        """
        path = (
            path
            if path.startswith("http://") or path.startswith("https://")
            else f"{self.apiUrl}{path}"
        )
        return retryRequest(
            self.session.post,
            path,
            json=json,
            params=params,
            data=data,
            authorizationHeaderFunction=self.accesstoken,
            timeout=self.timeoutS,
            maximumRetries=self.maximumRetries,
            initialRetryDelayS=self.initialRetryDelayS,
            maximumRetryDelayS=self.maximumRetryDelayS,
            retryStatusCodes=self.retryStatusCodes,
            **kwargs,
        )

    def put(
        self, path: str, json=None, params=None, data=None, **kwargs
    ) -> requests.Response:
        """API PUT call

        Args:
            path (str): Path relative to the apiUrl or a full url
            json (dict, optional): JSON body. Defaults to None.
            params (dict, optional): URL parameters. Defaults to None.

        Returns:
            requests.Response: API call response
        """
        path = (
            path
            if path.startswith("http://") or path.startswith("https://")
            else f"{self.apiUrl}{path}"
        )
        return retryRequest(
            self.session.put,
            path,
            json=json,
            params=params,
            data=data,
            authorizationHeaderFunction=self.accesstoken,
            timeout=self.timeoutS,
            maximumRetries=self.maximumRetries,
            initialRetryDelayS=self.initialRetryDelayS,
            maximumRetryDelayS=self.maximumRetryDelayS,
            retryStatusCodes=self.retryStatusCodes,
            **kwargs,
        )

    def delete(self, path: str, params=None, **kwargs) -> requests.Response:
        """API DELETE call

        Args:
            path (str): Path relative to the apiUrl or a full url
            params (dict, optional): URL parameters. Defaults to None.

        Returns:
            requests.Response: API call response
        """
        path = (
            path
            if path.startswith("http://") or path.startswith("https://")
            else f"{self.apiUrl}{path}"
        )
        return retryRequest(
            self.session.delete,
            path,
            params=params,
            authorizationHeaderFunction=self.accesstoken,
            timeout=self.timeoutS,
            maximumRetries=self.maximumRetries,
            initialRetryDelayS=self.initialRetryDelayS,
            maximumRetryDelayS=self.maximumRetryDelayS,
            retryStatusCodes=self.retryStatusCodes,
            **kwargs,
        )<|MERGE_RESOLUTION|>--- conflicted
+++ resolved
@@ -22,17 +22,10 @@
     "Raised when failing to authentiate to the Insights API"
 
 
-<<<<<<< HEAD
-def printKwargs(kwargs: dict, maxChars: int = 256):
+def printKwargs(kwargs:dict, maxChars:int=256):
     res = ""
-    for k, v in kwargs:
-        res += f"{k}={v}, "
-=======
-def printKwargs(kwargs:dict, maxChars:int=256):
-    res = ''
     for k, v in kwargs.items():
         res += f'{k}={v}, '
->>>>>>> 0c13370b
     if len(res) >= 2:
         res = res[-2:]
     if len(res) > maxChars:
@@ -97,7 +90,8 @@
             respText = str(resp).replace("\n", "\\n ").replace("\r", "\\r ")
             logging.warning(
                 "Retrying request after exception: {respText}. "
-                f"API call: requests.{requestsFunction.__name__}({path}, {printKwargs(req_function_kwargs)})"
+                f"API call: requests.{requestsFunction.__name__}({path}, "
+                f"{printKwargs(req_function_kwargs)})"
             )
             time.sleep(min(initialRetryDelayS * 2**retryNr, maximumRetryDelayS))
             resp = retryRequest(
@@ -118,7 +112,8 @@
         logging.warning(
             f"Retrying request after response with status code {resp.status_code} "
             f"({HTTPStatus(resp.status_code).phrase}): {respText}. "
-            f"API call: requests.{requestsFunction.__name__}({path}, {printKwargs(req_function_kwargs)})"
+            f"API call: requests.{requestsFunction.__name__}({path}, "
+            f"{printKwargs(req_function_kwargs)})"
         )
         try:
             propRetryTimeS = float(resp.headers.get("retry-after"))
